language: rust
rust:
  - stable
  - beta
  - nightly
matrix:
  allow_failures:
    - rust: nightly
<<<<<<< HEAD
cache: cargo
before_script: (cargo install rustfmt || true)
script:
- |
  export PATH=$PATH:~/.cargo/bin &&
 
  cargo build &&
  cargo test

=======

#before_install:
  #- sudo sh -c "echo 'JVM_OPTS=\"\${JVM_OPTS} -Djava.net.preferIPv4Stack=false\"' >> /usr/local/cassandra/conf/cassandra-env.sh"
  #- sudo service cassandra start

before_install:
  - sudo update-java-alternatives -s java-8-oracle
  - export JAVA_HOME=/usr/lib/jvm/java-8-oracle
  - java -version
  - sudo rm -rf /var/lib/cassandra/*
  - wget http://www.us.apache.org/dist/cassandra/3.9/apache-cassandra-3.9-bin.tar.gz && tar -xvzf apache-cassandra-3.9-bin.tar.gz
  - sudo sh ./apache-cassandra-3.9/bin/cassandra -R
  - sleep 20


#services:
  #- cassandra


addons:
  apt:
    packages:
      - libcurl4-openssl-dev
      - libelf-dev
      - libdw-dev
      - cmake
      - gcc
      - binutils-dev
      - zlib1g-dev
      - libbfd-dev
      - oracle-java8-installer


    
>>>>>>> b4f3c5e3
after_success:
   wget https://github.com/SimonKagstrom/kcov/archive/master.tar.gz &&
   tar xzf master.tar.gz &&
   cd kcov-master &&
   mkdir build &&
   cd build &&
   cmake .. &&
   make &&
   sudo make install &&
   cd ../.. &&
   rm -rf kcov-master &&
   for file in target/debug/cdrs-*; do mkdir -p "target/cov/$(basename $file)"; kcov --exclude-pattern=/.cargo,/usr/lib --verify "target/cov/$(basename $file)" "$file"; done &&
   bash <(curl -s https://codecov.io/bash) &&
   rm -rf target/cov &&
   for file in target/debug/cdrs-*; do mkdir -p "target/coverall/$(basename $file)"; kcov --coveralls-id=$TRAVIS_JOB_ID --exclude-pattern=/.cargo,/usr/lib --verify "target/coverall/$(basename $file)" "$file"; done &&
   echo "Uploaded code coverage"<|MERGE_RESOLUTION|>--- conflicted
+++ resolved
@@ -6,21 +6,6 @@
 matrix:
   allow_failures:
     - rust: nightly
-<<<<<<< HEAD
-cache: cargo
-before_script: (cargo install rustfmt || true)
-script:
-- |
-  export PATH=$PATH:~/.cargo/bin &&
- 
-  cargo build &&
-  cargo test
-
-=======
-
-#before_install:
-  #- sudo sh -c "echo 'JVM_OPTS=\"\${JVM_OPTS} -Djava.net.preferIPv4Stack=false\"' >> /usr/local/cassandra/conf/cassandra-env.sh"
-  #- sudo service cassandra start
 
 before_install:
   - sudo update-java-alternatives -s java-8-oracle
@@ -50,8 +35,7 @@
       - oracle-java8-installer
 
 
-    
->>>>>>> b4f3c5e3
+
 after_success:
    wget https://github.com/SimonKagstrom/kcov/archive/master.tar.gz &&
    tar xzf master.tar.gz &&
