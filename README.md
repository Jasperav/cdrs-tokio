# CDRS tokio [![crates.io version](https://img.shields.io/crates/v/cdrs-tokio.svg)](https://crates.io/crates/cdrs-tokio)

<p align="center">
  <img src="./cdrs-logo.png" alt="CDRS tokio - async Apache Cassandra driver using tokio"/>
</p>

CDRS is Apache **C**assandra **d**river written in pure **R**u**s**t.

<<<<<<< HEAD
💡Looking for an async version?
  - async-std https://github.com/AlexPikalov/cdrs-async (API is not fully compatible with https://github.com/AlexPikalov/cdrs)
  - tokio https://github.com/AlexPikalov/cdrs/tree/async-tokio

=======
>>>>>>> 9a6eb90a
## Features

- TCP/SSL connection;
- Load balancing;
- Connection pooling;
- LZ4, Snappy compression;
- Cassandra-to-Rust data deserialization;
- Pluggable authentication strategies;
- [ScyllaDB](https://www.scylladb.com/) support;
- Server events listening;
- Multiple CQL version support (3, 4), full spec implementation;
- Query tracing information.

## Documentation and examples

- [User guide](./documentation).
- [Examples](./examples).
- API docs (release).
- Using ScyllaDB with RUST [lesson](https://university.scylladb.com/courses/using-scylla-drivers/lessons/rust-and-scylla/).

## Getting started

Add CDRS tokio to your `Cargo.toml` file as a dependency:

```toml
cdrs-tokio = "1.0"
```

```rust
use cdrs_tokio::authenticators::NoneAuthenticator;
use cdrs_tokio::cluster::session::{new as new_session};
use cdrs_tokio::cluster::{ClusterTcpConfig, NodeTcpConfigBuilder};
use cdrs_tokio::load_balancing::RoundRobin;
use cdrs_tokio::query::*;

#[tokio::main]
fn main() {
  let node = NodeTcpConfigBuilder::new("127.0.0.1:9042", NoneAuthenticator {}).build();
  let cluster_config = ClusterTcpConfig(vec![node]);
  let no_compression =
    new_session(&cluster_config, RoundRobin::new()).await.expect("session should be created");

  let create_ks: &'static str = "CREATE KEYSPACE IF NOT EXISTS test_ks WITH REPLICATION = { \
                                 'class' : 'SimpleStrategy', 'replication_factor' : 1 };";
  no_compression.query(create_ks).await.expect("Keyspace create error");
}
```

This example configures a cluster consisting of a single node, and uses round robin load balancing and default `r2d2` values for connection pool.

## License

This project is licensed under either of

- Apache License, Version 2.0, ([LICENSE-APACHE](LICENSE-APACHE) or [http://www.apache.org/licenses/LICENSE-2.0](http://www.apache.org/licenses/LICENSE-2.0))
- MIT license ([LICENSE-MIT](LICENSE-MIT) or [http://opensource.org/licenses/MIT](http://opensource.org/licenses/MIT))

at your option.<|MERGE_RESOLUTION|>--- conflicted
+++ resolved
@@ -6,13 +6,6 @@
 
 CDRS is Apache **C**assandra **d**river written in pure **R**u**s**t.
 
-<<<<<<< HEAD
-💡Looking for an async version?
-  - async-std https://github.com/AlexPikalov/cdrs-async (API is not fully compatible with https://github.com/AlexPikalov/cdrs)
-  - tokio https://github.com/AlexPikalov/cdrs/tree/async-tokio
-
-=======
->>>>>>> 9a6eb90a
 ## Features
 
 - TCP/SSL connection;
