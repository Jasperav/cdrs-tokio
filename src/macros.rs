--- conflicted
+++ resolved
@@ -1,16 +1,3 @@
-<<<<<<< HEAD
-/// instead of writing functions which resemble
-/// ```
-/// pub fn query<'a> (&'a mut self,query: String) -> &'a mut Self{
-///     self.query = Some(query);
-///            self
-/// }
-/// ```
-/// and repeating it for all the attributes; it is extracted out as a macro so that code
-/// is more concise see
-/// @https://doc.rust-lang.org/book/method-syntax.html
-///
-
 #[macro_export]
 macro_rules! query_values {
     ($($value:expr),*) => {
@@ -38,8 +25,6 @@
     };
 }
 
-=======
->>>>>>> f1181865
 macro_rules! builder_opt_field {
     ($field:ident, $field_type:ty) => {
         pub fn $field(mut self,
