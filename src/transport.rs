--- conflicted
+++ resolved
@@ -10,23 +10,11 @@
     fn close(&mut self, close: net::Shutdown) -> io::Result<()>;
 }
 
-
-#[derive(Debug)]
-<<<<<<< HEAD
-pub struct Transport {
+pub struct TransportPlain {
     tcp: TcpStream,
 }
 
-impl Transport {
-    pub fn new(addr: &str) -> io::Result<Transport> {
-        TcpStream::connect(addr).map(|socket| Transport { tcp: socket })
-=======
-pub struct TransportPlain {
-    tcp: TcpStream
-}
-
 impl TransportPlain {
-
     /// Constructs a new `TransportPlain`.
     ///
     /// # Examples
@@ -37,8 +25,7 @@
     /// let tcp_transport = TransportPlain::new(addr).unwrap();
     /// ```
     pub fn new(addr: &str) -> io::Result<TransportPlain> {
-        TcpStream::connect(addr).map(|socket| TransportPlain {tcp: socket})
->>>>>>> b4f3c5e3
+        TcpStream::connect(addr).map(|socket| TransportPlain { tcp: socket })
     }
 }
 
@@ -58,25 +45,15 @@
     }
 }
 
-<<<<<<< HEAD
-impl CDRSTransport for Transport {
-=======
-impl CDRSTransport  for TransportPlain {
-
->>>>>>> b4f3c5e3
+impl CDRSTransport for TransportPlain {
     /// In opposite to `TcpStream`'s `try_clone` this method
     /// creates absolutely new connection - it gets an address
     /// of a peer from `Transport` and creates a new encrypted
     /// transport with new TCP stream under hood.
-<<<<<<< HEAD
-    fn try_clone(&self) -> io::Result<Transport> {
-        let addr = try!(self.tcp.peer_addr());
-        TcpStream::connect(addr).map(|socket| Transport { tcp: socket })
-=======
     fn try_clone(&self) -> io::Result<TransportPlain> {
         let addr = try!( self.tcp.peer_addr());
-        TcpStream::connect(addr).map( | socket | TransportPlain {tcp: socket})
->>>>>>> b4f3c5e3
+        TcpStream::connect(addr).map(|socket| TransportPlain { tcp: socket })
+
     }
 
     fn close(&mut self, close: net::Shutdown) -> io::Result<()> {
