--- conflicted
+++ resolved
@@ -178,11 +178,7 @@
     let my_inner_tuple = MyInnerTuple {
         my_text: "my_text".to_string(),
         my_int: 1_000,
-<<<<<<< HEAD
-        my_timestamp: PrimitiveDateTime::new(),
-=======
         my_timestamp: PrimitiveDateTime::now(),
->>>>>>> 9a6eb90a
     };
     let my_outer_tuple = MyOuterTuple {
         my_uuid: my_uuid,
